import Lean
open Lean
/-! # Macros
## What is a macro
Macros in Lean are `Syntax → MacroM Syntax` functions. `MacroM` is the macro
monad which allows macros to have some static guarantees we will discuss in the
next section, you can mostly ignore it for now.

Macros are registered as handlers for a specific syntax declaration using the
`macro` attribute. The compiler will take care of applying these function
to the syntax for us before performing actual analysis of the input. This
means that the only thing we have to do is declare our syntax with a specific
name and bind a function of type `Lean.Macro` to it. Let's try to reproduce
the `LXOR` notation from the `Syntax` chapter:
-/

syntax:10 (name := lxor) term:10 " LXOR " term:11 : term

@[macro lxor] def lxorImpl : Macro
  | `($l:term LXOR $r:term) => `(!$l && $r) -- we can use the quoting mechanism to create `Syntax` in macros
  | _ => Macro.throwUnsupported

#eval true LXOR true -- false
#eval true LXOR false -- false
#eval false LXOR true -- true
#eval false LXOR false -- false

/-!
That was quite easy! The `Macro.throwUnsupported` function can be used by a macro
to indicate that "it doesn't feel responsible for this syntax". In this case
it's merely used to fill a wildcard pattern that should never be reached anyways.

However we can in fact register multiple macros for the same syntax this way
if we desire, they will be tried one after another (the later registered ones have 
higher priority)  -- is "higher" correct?
until one throws either a real error using `Macro.throwError` or succeeds, that
is it does not `Macro.throwUnsupported`. Let's see this in action:
-/

@[macro lxor] def lxorImpl2 : Macro
  -- special case that changes behaviour of the case where the left and
  -- right hand side are these specific identifiers
  | `(true LXOR true) => `(true)
  | _ => Macro.throwUnsupported

#eval true LXOR true -- true, handled by new macro
#eval true LXOR false -- false, still handled by the old

/-!
This capability is obviously *very* powerful! It should not be used
lightly and without careful thinking since it can introduce weird
behaviour while writing code later on. The following example illustrates
this weird behaviour:
-/

#eval true LXOR true -- true, handled by new macro

def foo := true
#eval foo LXOR foo -- false, handled by old macro, after all the identifiers have a different name

/-!
Without knowing exactly how this macro is implemented this behaviour
will be very confusing to whoever might be debugging an issue based on this.
The rule of thumb for when to use a macro vs. other mechanisms like
elaboration is that as soon as you are building real logic like in the 2nd
macro above, it should most likely not be a macro but an elaborator
(explained in the elaboration chapter). This means ideally we want to
use macros for simple syntax to syntax translations, that a human could
easily write out themselves as well but is too lazy to.

## Simplifying macro declaration
Now that we know the basics of what a macro is and how to register it
we can take a look at slightly more automated ways to do this (in fact
all of the ways about to be presented are implemented as macros themselves).

First things first there is `macro_rules` which basically desugars to
functions like the ones we wrote above, for example:
-/

syntax:10 term:10 " RXOR " term:11 : term

macro_rules
  | `($l:term RXOR $r:term) => `($l && !$r)

/-!
As you can see, it figures out lot's of things on its own for us:
- the name of the syntax declaration
- the `macro` attribute registration
- the `throwUnsupported` wildcard

apart from this it just works like a function that is using pattern
matching syntax, we can in theory encode arbitrarily complex macro
functions on the right hand side.

If this is still not short enough for you, there is a next step using the
`macro` macro:
-/

macro l:term:10 " ⊕ " r:term:11 : term => `((!$l && $r) || ($l && !$r))

#eval true ⊕ true -- false
#eval true ⊕ false -- true
#eval false ⊕ true -- true
#eval false ⊕ false -- false

/-!
As you can see, `macro` is quite close to `notation` already:
- it performed syntax declaration for us
- it automatically wrote a `macro_rules` style function to match on it

The are of course differences as well:
- `notation` is limited to the `term` syntax category
- `notation` cannot have arbitrary macro code on the right hand side

## Hygiene issues and how to solve them
If you are familiar with macro systems in other languages like C you
<<<<<<< HEAD
probably know about so called macro hygiene issues already.
--  I do not really understand the next sentence, nor the example.
--  Is the example clashing with `Expr.const`?  The two `const`s have
--  different namespaces, though, right?  Reading further, maybe the
--  issue is with the repetition of the symbol `x`?  I think that,
--  whatever the issue is in the example, it would be clearer to declare
--  it beforehand.  As in "For instance, see how the
--  (symbol `x`/name `const`/whatever else could cause problems) is handled
--  in the following example."
 A hygiene
issue is, when a macro introduced an identifier that collides with an
identifier from some syntax that it is including, for example:
=======
probably know about so called macro hygiene issues already. A hygiene
issue is when a macro introduces an identifier that collides with an
identifier from some syntax that it is including. For example:
>>>>>>> 4c44b13a
-/

macro "const" e:term : term => `(fun x => $e)

def x : Nat := 42

#eval (const x) 10 -- 42

/-!
Given the fact that macros perform only syntactic translations one might
expect the above `eval` to return 10 instead of 42: after all, the resulting
syntax should be `(fun x => x) 10`. While this was of course not the intention
of the author, this is what would happen in more primitive macro systems like
the one of C. So how does Lean avoid these hygiene issues? You can read
about this in detail in the excellent [Beyond Notations](https://lmcs.episciences.org/9362/pdf)
paper which discusses the idea and implementation in Lean in detail.
We will merely give an overview of the topic, since the details are not
that interesting for practical uses. The idea described in Beyond Notations
comes down to a concept called "macro scopes". Whenever a new macro
is invoked, a new macro scope (basically a unique number) is added to
a list of all the macro scopes that are active right now. When the current
macro introduces a new identifier what is actually getting added is an
identifier of the form:
```
<actual name>._@.(<module_name>.<scopes>)*.<module_name>._hyg.<scopes>
```
For example, if the module name is `Init.Data.List.Basic`, the name is
`foo.bla`, and macros scopes are [2, 5] we get:
```
foo.bla._@.Init.Data.List.Basic._hyg.2.5
```
Since macro scopes are unique numbers the list of macro scopes appended in the end
of the name will always be unique across all macro invocations, hence macro hygiene
issues like the ones above are not possible.

If you are wondering why there is more than just the macro scopes to this
name generation, that is because we may have to combine scopes from different files/modules.
The main module being processed is always the right most one.
This situation may happen when we execute a macro generated in a file
imported in the current file.
```
foo.bla._@.Init.Data.List.Basic.2.1.Init.Lean.Expr_hyg.4
```
The delimiter `_hyg` at the end is used just to improve performance of
the function `Lean.Name.hasMacroScopes` -- the format could also work without it.

This was a lot of technical details. You do not have to understand them
in order to use macros, if you want you can just keep in mind that Lean
will not allow name clashes like the one in the `const` example.

## `MonadQuotation` and `MonadRef`
This macro hygiene mechanism is the reason that while we are able to use pattern
matching on syntax with `` `(syntax) `` we cannot just create `Syntax` with the same
syntax in pure functions: someone has to keep track of macro scopes for us.
In this case, this is done by the `MacroM` monad, but it can be done by any monad that
implements `Lean.MonadQuotation`.  For this reason, it's worth to take a brief look at it:
-/

namespace Playground

class MonadRef (m : Type → Type) where
  getRef      : m Syntax
  withRef {α} : Syntax → m α → m α

class MonadQuotation (m : Type → Type) extends MonadRef m where
  getCurrMacroScope : m MacroScope
  getMainModule     : m Name
  withFreshMacroScope {α : Type} : m α → m α

end Playground

/-!
Since `MonadQuotation` is based on `MonadRef`, let's take a look at `MonadRef`
first. The idea here is quite simple: `MonadRef` is meant to be seen as an extension
to the `Monad` typeclass which
- gives us a reference to a `Syntax` value with `getRef` and
- evaluates a function of type `Syntax → m α` to `m α` by the return value of `getRef`
  to this `Syntax` parameter and evaluating the `m α` parameter with that new state.

On it's own `MonadRef` isn't exactly interesting, but once it is combined with
`MonadQuotation` it makes sense.

As you can see `MonadQuotation` extends `MonadRef` and adds 3 new functions:
- `getCurrMacroScope` which obtains the latest `MacroScope` that was created
- `getMainModule` which (obviously) obtains the name of the main module,
  both of these are used to create these hygienic identifiers explained above
- `withFreshMacroScope` which will compute the next macro scope and run
  some computation `m α` that performs syntax quotation with this new
  macro scope in order to avoid name clashes. While this is mostly meant
  to be used internally whenever a new macro invocation happens, it can sometimes
  make sense to use this in our own macros, for example when we are generating
  some syntax block repeatedly and want to avoid name clashes.

How `MonadRef` comes into play here is that Lean requires a way to indicate
errors at certain positions to the user. One thing that wasn't introduced
in the `Syntax` chapter is that values of type `Syntax` actually carry their
position in the file around as well. When an error is detected, it is usually
bound to a `Syntax` value which tells Lean where to indicate the error in the file.
What Lean will do when using `withFreshMacroScope` is to apply the position of
the result of `getRef` to each introduced symbol, which then results in better
error positions than not applying any position.

To see error positioning in action, we can write a little macro that makes use of it:
-/

syntax "error_position" ident : term

macro_rules
  | `(error_position all) => Macro.throwError "Ahhh"
  -- the `%$tk` syntax gives us the Syntax of the thing before the %,
  -- in this case `error_position`, giving it the name `tk`
  | `(error_position%$tk first) => withRef tk (Macro.throwError "Ahhh")

#eval error_position all -- the error is indicated at `error_position all`
#eval error_position first -- the error is only indicated at `error_position`

/-!
Obviously controlling the positions of errors in this way is quite important
for a good user experience.

## Mini project
As a final mini project for this section we will re-build the arithmetic
DSL from the syntax chapter in a slightly more advanced way, using a macro
this time so we can actually fully integrate it into the Lean syntax.
-/
declare_syntax_cat arith

syntax num : arith
syntax arith "-" arith : arith
syntax arith "+" arith : arith
syntax "(" arith ")" : arith
syntax "[Arith|" arith "]" : term

macro_rules
  | `([Arith| $x:num]) => `($x)
  | `([Arith| $x:arith + $y:arith]) => `([Arith| $x] + [Arith| $y]) -- recursive macros are possible
  | `([Arith| $x:arith - $y:arith]) => `([Arith| $x] - [Arith| $y])
  | `([Arith| ($x:arith)]) => `([Arith| $x])

#eval [Arith| (12 + 3) - 4] -- 11

/-!
Again feel free to play around with it. If you want to build more complex
things, like expressions with variables, maybe consider building an inductive type
using macros instead. Once you got your arithmetic expression term
as an inductive, you could then write a function that takes some form of
variable assignment and evaluates the given expression for this
assignment. You could also try to embed arbitrary `term`s into your
arith language using some special syntax or whatever else comes to your mind.

## Reading further
If you want to know more about macros you can read:
- the API docs: TODO link
- the source code: the lower parts of [Init.Prelude](https://github.com/leanprover/lean4/blob/master/src/Init/Prelude.lean)
  as you can see they are declared quite early in Lean because of their importance
  of to building up syntax
- the aforementioned [Beyond Notations](https://lmcs.episciences.org/9362/pdf) paper
-/<|MERGE_RESOLUTION|>--- conflicted
+++ resolved
@@ -114,7 +114,6 @@
 
 ## Hygiene issues and how to solve them
 If you are familiar with macro systems in other languages like C you
-<<<<<<< HEAD
 probably know about so called macro hygiene issues already.
 --  I do not really understand the next sentence, nor the example.
 --  Is the example clashing with `Expr.const`?  The two `const`s have
@@ -124,14 +123,8 @@
 --  it beforehand.  As in "For instance, see how the
 --  (symbol `x`/name `const`/whatever else could cause problems) is handled
 --  in the following example."
- A hygiene
-issue is, when a macro introduced an identifier that collides with an
-identifier from some syntax that it is including, for example:
-=======
-probably know about so called macro hygiene issues already. A hygiene
-issue is when a macro introduces an identifier that collides with an
+ A hygiene issue is when a macro introduces an identifier that collides with an
 identifier from some syntax that it is including. For example:
->>>>>>> 4c44b13a
 -/
 
 macro "const" e:term : term => `(fun x => $e)
